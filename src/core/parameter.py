--- conflicted
+++ resolved
@@ -30,13 +30,6 @@
                 band_array[band_array == nodata] = np.nan
             self.dataset = dataset
             return band_array
-<<<<<<< HEAD
-=======
-            # dataset = ro.open_raster(raster_path)
-            # self.crs = dataset.crs
-            # self.transform = dataset.transform
-            # return ro.open_raster_band(dataset, 1)
->>>>>>> 5c99a837
         elif array is not None:
             if crs is None or transform is None:
                 raise ValueError("Both crs and transform must be provided when using an array.")

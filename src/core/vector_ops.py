import os
import geopandas as gpd
import numpy as np
from affine import Affine
from rasterio import features
from shapely.geometry import shape
import pandas as pd
from tqdm import tqdm
from rasterio.io import MemoryFile
from exactextract import exact_extract
from exactextract.writer import GDALWriter
from rasterio.features import shapes
import dask.array as da
<<<<<<< HEAD
from osgeo import gdal, osr, ogr
import tempfile
import rasterio
=======
from dask import delayed, compute
from osgeo import gdal, ogr, osr
import shutil
import tempfile
import fiona
import io
>>>>>>> 5c99a837

def list_vectorize(raster_list, thresholds, crs, transform, simplify_tol=200):
    """
    Vectorizes a list of rasters using corresponding threshold values.

    Parameters:
    - raster_list (list of np.ndarray): List of binary rasters.
    - thresholds (list of float or int): Threshold values associated with each raster.
    - crs: Coordinate Reference System (e.g., from rasterio).
    - transform: Affine transform (e.g., from rasterio).
    - simplify_tol: Simplification tolerance in map units.

    Returns:
    - List of GeoDataFrames
    """
    results = [
        # vectorize(raster, threshold, transform, crs, simplify_tol=simplify_tol)
        dask_vectorize(raster, transform, crs, simplify_tol=simplify_tol)
        for raster, threshold in tqdm(zip(raster_list, thresholds), desc="Vectorizing", total=len(raster_list))
    ]
    # show_polygons(results[1], title="Vectorized Raster")
    return results

def vectorize_chunk(chunk, transform, value=1, simplify_tol=0):
    """
    Vectorize a chunk (NumPy array).
    Return a list of GeoJSON-like dicts.
    """
    result = []
    transform = Affine(*transform)  # Ensure it's an Affine

    for geom, val in shapes(chunk.astype("int32"), transform=transform):
        if val == value:
            poly = shape(geom)
            if simplify_tol:
                poly = poly.simplify(simplify_tol, preserve_topology=True)
            result.append({"geometry": poly, "value": value})
    return result

def dask_vectorize(array, transform, crs, chunk_size=(512, 512), value=1, simplify_tol=0):
    """
    Vectorize a large raster using Dask with blockwise vectorization. (256, 256) (512, 512)

    Parameters:
    - array: 2D NumPy array or Dask array
    - transform: Affine transform (rasterio-style)
    - crs: CRS (string, dict, or pyproj.CRS)
    - chunk_size: size of chunks to break the array into
    - value: pixel value to vectorize
    - simplify_tol: simplification tolerance

    Returns:
    - GeoDataFrame with vectorized polygons
    """
    if not isinstance(array, da.Array):
        array = da.from_array(array, chunks=chunk_size)

    results = []
    affine_transform = Affine(transform[1], transform[2], transform[0],
                               transform[4], transform[5], transform[3])
    for i in range(0, array.shape[0], chunk_size[0]):
        for j in range(0, array.shape[1], chunk_size[1]):
            block = array[i:i+chunk_size[0], j:j+chunk_size[1]].compute()
            if np.any(block == value):
<<<<<<< HEAD
                block_transform = affine_transform * Affine.translation(j, i)
                geoms = vectorize_chunk(block, block_transform, value, simplify_tol, threshold=threshold)
=======
                block_transform = transform * Affine.translation(j, i)
                geoms = vectorize_chunk(block, block_transform, value, simplify_tol)
>>>>>>> 5c99a837
                results.extend(geoms)

    return gpd.GeoDataFrame(results, crs=crs)

def merge_polygons(gdfs):
    """
    Merge a list of GeoDataFrames into a single GeoDataFrame.
    If threshold values are present, dissolves polygons with the same threshold
    to handle polygons that were split across tile boundaries.
    
    Parameters:
    - gdfs: List of GeoDataFrames from tiled vectorization
    
    Returns:
    - GeoDataFrame with properly merged polygons
    """
    if not gdfs:
        return gpd.GeoDataFrame()
    
    # Concatenate all GeoDataFrames
    merged = pd.concat(gdfs, ignore_index=True)
    
    # # If we have threshold values, dissolve by threshold to merge split polygons
    # if 'threshold' in merged.columns:
    #     # Dissolve polygons with the same threshold value
    #     dissolved = merged.dissolve(by='threshold', as_index=True)
    #     # Convert back to a regular GeoDataFrame and reset index
    #     return dissolved.reset_index()
    
    return merged

def show_polygons(gdf, title=None):
    import matplotlib.pyplot as plt

    fig, ax = plt.subplots(figsize=(8, 6))
    gdf.plot(ax=ax, color='blue', edgecolor='black')
    if title:
        plt.title(title)
    plt.axis('off')
    plt.show()

def save_shapefile(gdf, output_path, file_name, driver='ESRI Shapefile'):
    if not os.path.exists(output_path):
        os.makedirs(output_path)
    gdf.to_file(os.path.join(output_path, file_name), driver=driver)

def simplify_raster_geometry(gdf, tolerance):
    """
    Simplify polygons using the GeoSeries.simplify method.

    Parameters:
    - gdf (GeoDataFrame): Vectorized raster polygons
    - tolerance (float): Tolerance for simplification (in CRS units)

    Returns:
    - GeoDataFrame: Simplified polygons
    """
    gdf = gdf.copy()
    gdf['geometry'] = gdf['geometry'].simplify(tolerance, preserve_topology=True)
    return gdf

#=====================================================#
# Attribute Table Operations
#=====================================================#

def save_tiled_raster(input_array, transform, crs, output_path, tile_size=512):
    driver = gdal.GetDriverByName("GTiff")
    height, width = input_array.shape

    dst_ds = driver.Create(
        output_path,
        width,
        height,
        1,
        gdal.GDT_Float32,
        options=[
            "TILED=YES",
            f"BLOCKXSIZE={tile_size}",
            f"BLOCKYSIZE={tile_size}",
            "COMPRESS=DEFLATE"
        ]
    )
    dst_ds.SetGeoTransform(transform)
    dst_ds.SetProjection(crs)
    dst_ds.GetRasterBand(1).WriteArray(input_array)
    dst_ds.FlushCache()
    return dst_ds


def get_tiled_raster_path(param):
    if not hasattr(param, '_tiled_path'):
        temp_dir = tempfile.mkdtemp()
        param._tiled_path = os.path.join(temp_dir, f"{param.name}_tiled.tif")
        save_tiled_raster(param.raster, param.get_transform(), param.get_crs(), param._tiled_path)
    return param._tiled_path


def list_zonal_stats(polygons, param_list, crs, transform):
    results = gpd.GeoDataFrame()

    x_res = transform[1]
    y_res = abs(transform[5])
    pixel_area = x_res * y_res

    for param in param_list:
<<<<<<< HEAD
        temp = zonal_stats(polygons, param, pixel_area)
=======
        temp = zonal_stats(polygons, param.dataset, pixel_area, crs, transform, param.name)
>>>>>>> 5c99a837
        if results.empty:
            results = temp
        else:
            results = results.join(temp.set_index(results.index), rsuffix=f"_{param.name}")
            if f"geometry_{param.name}" in results.columns:
                results = results.drop(columns=[f"geometry_{param.name}"])
<<<<<<< HEAD
=======
                # results = results.drop(columns=[f"value_{param.name}"])
>>>>>>> 5c99a837
    return results


def zonal_stats(vector_layers, param, pixel_area):
    stats = gpd.GeoDataFrame()

<<<<<<< HEAD
    raster_path = get_tiled_raster_path(param)
    vector_stack = merge_polygons(vector_layers)
    import matplotlib.pyplot as plt

    with rasterio.open(raster_path) as src:
        img = src.read(1)
        plt.figure(figsize=(8, 6))
        plt.imshow(img, cmap='viridis')
        plt.title(f"Raster: {os.path.basename(raster_path)}")
        plt.colorbar(label='Value')
        plt.axis('off')
        plt.show()

    operations = [
        f"{param.name}_M=mean",
        f"{param.name}_MDN=median",
        f"{param.name}_SQKM=count",
        f"{param.name}_MIN=min",
        f"{param.name}_MAX=max",
        f"{param.name}=quantile(q=0.25)",
        f"{param.name}=quantile(q=0.75)",
        f"{param.name}_SD=stdev"
    ]

    temp = exact_extract(
        raster_path,
        vector_stack,
        operations,
=======
    vector_stack = merge_polygons(vector_layers[1:]) # Skip the first layer as it is the mask
    # vector_stack = merge_polygons(vector_layers)
    # vector_stack = simplify_raster_geometry(vector_stack, tolerance=200)  # Simplify geometries if needed
    # gdal_writer = GDALWriter(filename="output.gpkg", layer_name="zonal_stats", driver="GPKG", srs_wkt= crs.to_wkt())

    temp = exact_extract(
        data_raster,
        vector_stack,
        [
            f"{param_name}_M=mean",
            f"{param_name}_MDN=median",
            f"{param_name}_SQKM=count",
            f"{param_name}_MIN=min",
            f"{param_name}_MAX=max",
            f"{param_name}=quantile(q=0.25)",
            f"{param_name}=quantile(q=0.75)",
            f"{param_name}_SD=stdev"
        ],
>>>>>>> 5c99a837
        include_geom=True,
        include_cols="threshold",
        # strategy="raster-sequential",
        output='pandas',
        progress=True
    )

    stats = pd.concat([stats, temp], ignore_index=True)
    stats[f"{param.name}_SQKM"] = stats[f"{param.name}_SQKM"] * pixel_area * 0.000001

<<<<<<< HEAD
    float_cols = stats.select_dtypes(include=['float']).columns
    stats[float_cols] = stats[float_cols].round(4)
    return stats

# def list_zonal_stats(polygons, param_list, crs, transform):
#     """
#     Calculate zonal statistics for a list of polygons and parameters.
    
#     Parameters:
#     - polygons (list): List of polygon geometries.
#     - param_list (list): List of parameters for each polygon.
#     - crs: Coordinate reference system.
#     - transform: Affine transform for the raster.
    
#     Returns:
#     - list: Zonal statistics for each polygon.
#     """
#     results = []

#     x_res = transform[0]
#     y_res = abs(transform[4])  # y res is negative for north-up images
#     pixel_area = x_res * y_res

#     results = gpd.GeoDataFrame()
#     for param in param_list:
#         temp = zonal_stats(polygons, param.raster, param.dataset, pixel_area, crs, transform, param.name)
#         if results.empty:
#             results = temp
#         else:
#             results = results.join(temp.set_index(results.index), rsuffix=f"_{param.name}")
#             if f"geometry_{param.name}" in results.columns:
#                 results = results.drop(columns=[f"geometry_{param.name}"])
#                 # results = results.drop(columns=[f"value_{param.name}"])
#     return results

# def zonal_stats(vector_layers, data_raster, dataset, pixel_area, crs, transform, param_name):
#     """ Calculate zonal statistics for a raster and vector layers."""
#     stats = gpd.GeoDataFrame()
#     if dataset is not None:
#         base_raster = dataset
#     else:
#         base_raster = array_to_gdal(data_raster, transform, crs)
    
#     # vector_stack = merge_polygons(vector_layers[1:]) # Skip the first layer as it is the mask
#     vector_stack = merge_polygons(vector_layers)

#     temp = exact_extract(
#         base_raster,
#         vector_stack,
#         [
#             f"{param_name}_M=mean",
#             f"{param_name}_MDN=median",
#             f"{param_name}_SQKM=count",
#             f"{param_name}_MIN=min",
#             f"{param_name}_MAX=max",
#             f"{param_name}=quantile(q=0.25)",
#             f"{param_name}=quantile(q=0.75)",
#             f"{param_name}_SD=stdev"
#         ],
#         include_geom=True,
#         include_cols="threshold",
#         strategy="raster-sequential", # works when rasters are simplified 
#         output='pandas',
#     #     output_options={
#     #     "filename": "zonal_stats.shp",
#     #     "driver": "ESRI Shapefile"
#     # },
#         progress=True
#     )

#     stats = pd.concat([stats, temp], ignore_index=True)

#     stats[f"{param_name}_SQKM"] = stats[f"{param_name}_SQKM"] * pixel_area * 0.000001  # Convert to square kilometers
  
#     float_cols = stats.select_dtypes(include=['float']).columns
#     stats[float_cols] = stats[float_cols].round(4) 
#     return stats

def array_to_rasterio(array, transform, crs):
    height, width = array.shape
    memfile = MemoryFile()
    with memfile.open(
        driver='GTiff',
        height=height,
        width=width,
        count=1,
        dtype=array.dtype,
        transform=transform,
        crs=crs
    ) as dataset:
        dataset.write(array, 1)
    return memfile.open()

def array_to_gdal(array, transform, crs):
    """ Convert a NumPy array to an in-memory GDAL raster dataset. """
    height, width = array.shape
    mem_driver = gdal.GetDriverByName('MEM')
    dataset = mem_driver.Create('', width, height, 1, gdal.GDT_Float32)
    dataset.SetGeoTransform(transform)

    srs = osr.SpatialReference()
    srs.ImportFromWkt(crs)
    dataset.SetProjection(srs.ExportToWkt())

    band = dataset.GetRasterBand(1)
    band.WriteArray(array)
    band.FlushCache()
    return dataset
=======
    stats[f"{param_name}_SQKM"] = stats[f"{param_name}_SQKM"] * pixel_area * 0.001  # Convert to square kilometers
  
    float_cols = stats.select_dtypes(include=['float']).columns
    stats[float_cols] = stats[float_cols].round(4) 
    return stats
>>>>>>> 5c99a837
<|MERGE_RESOLUTION|>--- conflicted
+++ resolved
@@ -11,18 +11,10 @@
 from exactextract.writer import GDALWriter
 from rasterio.features import shapes
 import dask.array as da
-<<<<<<< HEAD
 from osgeo import gdal, osr, ogr
 import tempfile
-import rasterio
-=======
-from dask import delayed, compute
-from osgeo import gdal, ogr, osr
-import shutil
-import tempfile
-import fiona
-import io
->>>>>>> 5c99a837
+
+
 
 def list_vectorize(raster_list, thresholds, crs, transform, simplify_tol=200):
     """
@@ -87,13 +79,9 @@
         for j in range(0, array.shape[1], chunk_size[1]):
             block = array[i:i+chunk_size[0], j:j+chunk_size[1]].compute()
             if np.any(block == value):
-<<<<<<< HEAD
                 block_transform = affine_transform * Affine.translation(j, i)
                 geoms = vectorize_chunk(block, block_transform, value, simplify_tol, threshold=threshold)
-=======
-                block_transform = transform * Affine.translation(j, i)
-                geoms = vectorize_chunk(block, block_transform, value, simplify_tol)
->>>>>>> 5c99a837
+
                 results.extend(geoms)
 
     return gpd.GeoDataFrame(results, crs=crs)
@@ -199,28 +187,19 @@
     pixel_area = x_res * y_res
 
     for param in param_list:
-<<<<<<< HEAD
         temp = zonal_stats(polygons, param, pixel_area)
-=======
-        temp = zonal_stats(polygons, param.dataset, pixel_area, crs, transform, param.name)
->>>>>>> 5c99a837
+
         if results.empty:
             results = temp
         else:
             results = results.join(temp.set_index(results.index), rsuffix=f"_{param.name}")
             if f"geometry_{param.name}" in results.columns:
                 results = results.drop(columns=[f"geometry_{param.name}"])
-<<<<<<< HEAD
-=======
-                # results = results.drop(columns=[f"value_{param.name}"])
->>>>>>> 5c99a837
     return results
 
 
 def zonal_stats(vector_layers, param, pixel_area):
     stats = gpd.GeoDataFrame()
-
-<<<<<<< HEAD
     raster_path = get_tiled_raster_path(param)
     vector_stack = merge_polygons(vector_layers)
     import matplotlib.pyplot as plt
@@ -249,26 +228,6 @@
         raster_path,
         vector_stack,
         operations,
-=======
-    vector_stack = merge_polygons(vector_layers[1:]) # Skip the first layer as it is the mask
-    # vector_stack = merge_polygons(vector_layers)
-    # vector_stack = simplify_raster_geometry(vector_stack, tolerance=200)  # Simplify geometries if needed
-    # gdal_writer = GDALWriter(filename="output.gpkg", layer_name="zonal_stats", driver="GPKG", srs_wkt= crs.to_wkt())
-
-    temp = exact_extract(
-        data_raster,
-        vector_stack,
-        [
-            f"{param_name}_M=mean",
-            f"{param_name}_MDN=median",
-            f"{param_name}_SQKM=count",
-            f"{param_name}_MIN=min",
-            f"{param_name}_MAX=max",
-            f"{param_name}=quantile(q=0.25)",
-            f"{param_name}=quantile(q=0.75)",
-            f"{param_name}_SD=stdev"
-        ],
->>>>>>> 5c99a837
         include_geom=True,
         include_cols="threshold",
         # strategy="raster-sequential",
@@ -279,11 +238,9 @@
     stats = pd.concat([stats, temp], ignore_index=True)
     stats[f"{param.name}_SQKM"] = stats[f"{param.name}_SQKM"] * pixel_area * 0.000001
 
-<<<<<<< HEAD
     float_cols = stats.select_dtypes(include=['float']).columns
     stats[float_cols] = stats[float_cols].round(4)
     return stats
-
 # def list_zonal_stats(polygons, param_list, crs, transform):
 #     """
 #     Calculate zonal statistics for a list of polygons and parameters.
@@ -388,10 +345,3 @@
     band.WriteArray(array)
     band.FlushCache()
     return dataset
-=======
-    stats[f"{param_name}_SQKM"] = stats[f"{param_name}_SQKM"] * pixel_area * 0.001  # Convert to square kilometers
-  
-    float_cols = stats.select_dtypes(include=['float']).columns
-    stats[float_cols] = stats[float_cols].round(4) 
-    return stats
->>>>>>> 5c99a837

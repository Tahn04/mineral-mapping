--- conflicted
+++ resolved
@@ -13,13 +13,8 @@
 import dask.array as da
 from osgeo import gdal, osr, ogr
 import tempfile
-<<<<<<< HEAD
 import rasterio
 from rasterio.mask import mask
-=======
-
-
->>>>>>> aa037042
 
 def list_vectorize(raster_list, thresholds, crs, transform, simplify_tol, param_list):
     """
@@ -37,11 +32,7 @@
     """
     results = [
         # vectorize(raster, threshold, transform, crs, simplify_tol=simplify_tol)
-<<<<<<< HEAD
         dask_vectorize(raster, transform, crs, threshold=threshold, simplify_tol=simplify_tol, param_list=param_list)
-=======
-        dask_vectorize(raster, transform, crs, simplify_tol=simplify_tol)
->>>>>>> aa037042
         for raster, threshold in tqdm(zip(raster_list, thresholds), desc="Vectorizing", total=len(raster_list))
     ]
     # show_polygons(results[1], title="Vectorized Raster")
@@ -60,7 +51,6 @@
             poly = shape(geom)
             if simplify_tol:
                 poly = poly.simplify(simplify_tol, preserve_topology=True)
-<<<<<<< HEAD
             properties = {"value": value}
             if threshold is not None:
                 properties["threshold"] = threshold
@@ -69,12 +59,6 @@
     return result
 
 def dask_vectorize(array, transform, crs, chunk_size=(512, 512), value=1, simplify_tol=0, threshold=None, param_list=None):
-=======
-            result.append({"geometry": poly, "value": value})
-    return result
-
-def dask_vectorize(array, transform, crs, chunk_size=(512, 512), value=1, simplify_tol=0):
->>>>>>> aa037042
     """
     Vectorize a large raster using Dask with blockwise vectorization. (256, 256) (512, 512)
 
@@ -101,7 +85,6 @@
             if np.any(block == value):
                 block_transform = affine_transform * Affine.translation(j, i)
                 geoms = vectorize_chunk(block, block_transform, value, simplify_tol, threshold=threshold)
-<<<<<<< HEAD
                 polygons = gpd.GeoDataFrame.from_features(geoms, crs=crs)
                 # results.extend(geom_stats)
                 geom_stats = calculate_stats(polygons, param_list, i, j, chunk_size[0], chunk_size[1], block_transform)
@@ -174,10 +157,6 @@
         f"{param.name}=quantile(q=0.75)",
         f"{param.name}_SD=stdev"
     ]
-=======
-
-                results.extend(geoms)
->>>>>>> aa037042
 
     temp = exact_extract(
         raster_src,
